import io
import re

from setuptools import setup

with io.open("README.rst", "rt", encoding="utf8") as f:
    readme = f.read()

with io.open("flask_sqlalchemy/__init__.py", "rt", encoding="utf8") as f:
    version = re.search(r'__version__ = "(.*?)"', f.read(), re.M).group(1)

setup(
    name="Flask-SQLAlchemy",
    version=version,
    url="https://github.com/pallets/flask-sqlalchemy",
    project_urls={
        "Documentation": "https://flask-sqlalchemy.palletsprojects.com/",
        "Code": "https://github.com/pallets/flask-sqlalchemy",
        "Issue tracker": "https://github.com/pallets/flask-sqlalchemy/issues",
    },
    license="BSD-3-Clause",
    author="Armin Ronacher",
    author_email="armin.ronacher@active-4.com",
    maintainer="Pallets",
    maintainer_email="contact@palletsprojects.com",
    description="Adds SQLAlchemy support to your Flask application.",
    long_description=readme,
    packages=["flask_sqlalchemy"],
    include_package_data=True,
    python_requires=">= 2.7, != 3.0.*, != 3.1.*, != 3.2.*, != 3.3.*",
    install_requires=["Flask>=0.10", "SQLAlchemy>=0.8.0"],
    classifiers=[
<<<<<<< HEAD
        'Environment :: Web Environment',
        'Intended Audience :: Developers',
        'License :: OSI Approved :: BSD License',
        'Operating System :: OS Independent',
        'Topic :: Internet :: WWW/HTTP :: Dynamic Content',
        'Topic :: Software Development :: Libraries :: Python Modules',
        'Programming Language :: Python',
        'Programming Language :: Python :: 2',
        'Programming Language :: Python :: 2.7',
        'Programming Language :: Python :: 3',
        'Programming Language :: Python :: 3.4',
        'Programming Language :: Python :: 3.5',
        'Programming Language :: Python :: 3.6',
    ]
=======
        "Development Status :: 5 - Production/Stable",
        "Environment :: Web Environment",
        "Intended Audience :: Developers",
        "License :: OSI Approved :: BSD License",
        "Operating System :: OS Independent",
        "Programming Language :: Python",
        "Programming Language :: Python :: 2",
        "Programming Language :: Python :: 2.7",
        "Programming Language :: Python :: 3",
        "Programming Language :: Python :: 3.4",
        "Programming Language :: Python :: 3.5",
        "Programming Language :: Python :: 3.6",
        "Programming Language :: Python :: 3.7",
        "Programming Language :: Python :: Implementation :: CPython",
        "Programming Language :: Python :: Implementation :: PyPy",
        "Topic :: Internet :: WWW/HTTP :: Dynamic Content",
        "Topic :: Software Development :: Libraries :: Python Modules",
    ],
>>>>>>> 2c7fde1e
)<|MERGE_RESOLUTION|>--- conflicted
+++ resolved
@@ -30,22 +30,6 @@
     python_requires=">= 2.7, != 3.0.*, != 3.1.*, != 3.2.*, != 3.3.*",
     install_requires=["Flask>=0.10", "SQLAlchemy>=0.8.0"],
     classifiers=[
-<<<<<<< HEAD
-        'Environment :: Web Environment',
-        'Intended Audience :: Developers',
-        'License :: OSI Approved :: BSD License',
-        'Operating System :: OS Independent',
-        'Topic :: Internet :: WWW/HTTP :: Dynamic Content',
-        'Topic :: Software Development :: Libraries :: Python Modules',
-        'Programming Language :: Python',
-        'Programming Language :: Python :: 2',
-        'Programming Language :: Python :: 2.7',
-        'Programming Language :: Python :: 3',
-        'Programming Language :: Python :: 3.4',
-        'Programming Language :: Python :: 3.5',
-        'Programming Language :: Python :: 3.6',
-    ]
-=======
         "Development Status :: 5 - Production/Stable",
         "Environment :: Web Environment",
         "Intended Audience :: Developers",
@@ -64,5 +48,4 @@
         "Topic :: Internet :: WWW/HTTP :: Dynamic Content",
         "Topic :: Software Development :: Libraries :: Python Modules",
     ],
->>>>>>> 2c7fde1e
 )