<<<<<<< HEAD
Version 3.0.0
-------------

Unreleased

-   Drop support for Python 3.4.
-   Bump minimum version of Flask to 1.0.4.
-   Bump minimum version of SQLAlchemy to 1.2.
-   Set ``SQLALCHEMY_TRACK_MODIFICATIONS`` to ``False`` by default,
    remove deprecation warning (:pr:`727`)
-   Remove default ``'sqlite:///:memory:'`` setting for
    ``SQLALCHEMY_DATABASE_URI``, raise error when both ``SQLALCHEMY_DATABASE_URI``
    and ``SQLALCHEMY_BINDS`` are unset (:pr:`731`)

=======
Version 2.4.2
-------------

Released 2020-05-25

-   Fix bad pagination when records are de-duped. :pr:`812`
>>>>>>> 13d65370

Version 2.4.1
-------------

Released 2019-09-24

-   Fix ``AttributeError`` when using multiple binds with polymorphic
    models. :pr:`651`


Version 2.4.0
-------------

Released 2019-04-24

-   Make engine configuration more flexible. (:pr:`684`)
-   Address SQLAlchemy 1.3 deprecations. (:pr:`684`)
-   ``get_or_404()`` and ``first_or_404()`` now accept a ``description``
    parameter to control the 404 message. (:issue:`636`)
-   Use ``time.perf_counter`` for Python 3 on Windows. (:issue:`638`)
-   Drop support for Python 2.6 and 3.3. (:pr:`687`)
-   Add an example of Flask's tutorial project, Flaskr, adapted for
    Flask-SQLAlchemy. (:pr:`720`)


Version 2.3.2
-------------

Released 2017-10-11

-   Don't mask the parent table for single-table inheritance models.
    (:pr:`561`)


Version 2.3.1
-------------

Released 2017-10-05

-   If a model has a table name that matches an existing table in the
    metadata, use that table. Fixes a regression where reflected tables
    were not picked up by models. (:issue:`551`)
-   Raise the correct error when a model has a table name but no primary
    key. (:pr:`556`)
-   Fix ``repr`` on models that don't have an identity because they have
    not been flushed yet. (:issue:`555`)
-   Allow specifying a ``max_per_page`` limit for pagination, to avoid
    users specifying high values in the request args. (:pr:`542`)
-   For ``paginate`` with ``error_out=False``, the minimum value for
    ``page`` is 1 and ``per_page`` is 0. (:issue:`558`)


Version 2.3.0
-------------

Released 2017-09-28

-   Multiple bugs with ``__tablename__`` generation are fixed. Names
    will be generated for models that define a primary key, but not for
    single-table inheritance subclasses. Names will not override a
    ``declared_attr``. ``PrimaryKeyConstraint`` is detected.
    (:pr:`541`)
-   Passing an existing ``declarative_base()`` as ``model_class`` to
    ``SQLAlchemy.__init__`` will use this as the base class instead of
    creating one. This allows customizing the metaclass used to
    construct the base. (:issue:`546`)
-   The undocumented ``DeclarativeMeta`` internals that the extension
    uses for binds and table name generation have been refactored to
    work as mixins. Documentation is added about how to create a custom
    metaclass that does not do table name generation. (:issue:`546`)
-   Model and metaclass code has been moved to a new ``models`` module.
    ``_BoundDeclarativeMeta`` is renamed to ``DefaultMeta``; the old
    name will be removed in 3.0. (:issue:`546`)
-   Models have a default ``repr`` that shows the model name and primary
    key. (:pr:`530`)
-   Fixed a bug where using ``init_app`` would cause connectors to
    always use the ``current_app`` rather than the app they were created
    for. This caused issues when multiple apps were registered with the
    extension. (:pr:`547`)


Version 2.2
-----------

Released 2017-02-27, codename Dubnium

-   Minimum SQLAlchemy version is 0.8 due to use of
    ``sqlalchemy.inspect``.
-   Added support for custom ``query_class`` and ``model_class`` as args
    to the ``SQLAlchemy`` constructor. (:pr:`328`)
-   Allow listening to SQLAlchemy events on ``db.session``.
    (:pr:`364`)
-   Allow ``__bind_key__`` on abstract models. (:pr:`373`)
-   Allow ``SQLALCHEMY_ECHO`` to be a string. (:issue:`409`)
-   Warn when ``SQLALCHEMY_DATABASE_URI`` is not set. (:pr:`443`)
-   Don't let pagination generate invalid page numbers. (:issue:`460`)
-   Drop support of Flask < 0.10. This means the db session is always
    tied to the app context and its teardown event. (:issue:`461`)
-   Tablename generation logic no longer accesses class properties
    unless they are ``declared_attr``. (:issue:`467`)


Version 2.1
-----------

Released 2015-10-23, codename Caesium

-   Table names are automatically generated in more cases, including
    subclassing mixins and abstract models.
-   Allow using a custom MetaData object.
-   Add support for binds parameter to session.


Version 2.0
-----------

Released 2014-08-29, codename Bohrium

-   Changed how the builtin signals are subscribed to skip
    non-Flask-SQLAlchemy sessions. This will also fix the attribute
    error about model changes not existing.
-   Added a way to control how signals for model modifications are
    tracked.
-   Made the ``SignallingSession`` a public interface and added a hook
    for customizing session creation.
-   If the ``bind`` parameter is given to the signalling session it will
    no longer cause an error that a parameter is given twice.
-   Added working table reflection support.
-   Enabled autoflush by default.
-   Consider ``SQLALCHEMY_COMMIT_ON_TEARDOWN`` harmful and remove from
    docs.


Version 1.0
-----------

Released 2013-07-20, codename Aurum

-   Added Python 3.3 support.
-   Dropped 2.5 compatibility.
-   Various bugfixes
-   Changed versioning format to do major releases for each update now.


Version 0.16
------------

-   New distribution format (flask_sqlalchemy)
-   Added support for Flask 0.9 specifics.


Version 0.15
------------

-   Added session support for multiple databases.


Version 0.14
------------

-   Make relative sqlite paths relative to the application root.


Version 0.13
------------

-   Fixed an issue with Flask-SQLAlchemy not selecting the correct
    binds.


Version 0.12
------------

-   Added support for multiple databases.
-   Expose ``BaseQuery`` as ``db.Query``.
-   Set default ``query_class`` for ``db.relation``,
    ``db.relationship``, and ``db.dynamic_loader`` to ``BaseQuery``.
-   Improved compatibility with Flask 0.7.


Version 0.11
------------

-   Fixed a bug introduced in 0.10 with alternative table constructors.


Version 0.10
------------

-   Added support for signals.
-   Table names are now automatically set from the class name unless
    overridden.
-   ``Model.query`` now always works for applications directly passed to
    the ``SQLAlchemy`` constructor. Furthermore the property now raises
    a ``RuntimeError`` instead of being ``None``.
-   Added session options to constructor.
-   Fixed a broken ``__repr__``.
-   ``db.Table`` is now a factory function that creates table objects.
    This makes it possible to omit the metadata.


Version 0.9
-----------

-   Applied changes to pass the Flask extension approval process.


Version 0.8
-----------

-   Added a few configuration keys for creating connections.
-   Automatically activate connection recycling for MySQL connections.
-   Added support for the Flask testing mode.


Version 0.7
-----------

-   Initial public release<|MERGE_RESOLUTION|>--- conflicted
+++ resolved
@@ -1,4 +1,3 @@
-<<<<<<< HEAD
 Version 3.0.0
 -------------
 
@@ -13,14 +12,14 @@
     ``SQLALCHEMY_DATABASE_URI``, raise error when both ``SQLALCHEMY_DATABASE_URI``
     and ``SQLALCHEMY_BINDS`` are unset (:pr:`731`)
 
-=======
+
 Version 2.4.2
 -------------
 
 Released 2020-05-25
 
 -   Fix bad pagination when records are de-duped. :pr:`812`
->>>>>>> 13d65370
+
 
 Version 2.4.1
 -------------
